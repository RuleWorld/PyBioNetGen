<<<<<<< HEAD
try:
    from typing import OrderedDict
except ImportError:
    from collections import OrderedDict
=======
>>>>>>> 68ccdb6b
from .structs import Parameter, Compartment, Observable
from .structs import MoleculeType, Species, Function
from .structs import Rule, Action
from .utils import ActionList

# this import fails on some python versions
try:
    from typing import OrderedDict
except ImportError:
    from collections import OrderedDict

###### BLOCK OBJECTS ######
class ModelBlock:
    """
    Base block object that will be used for each block in the model.

    Attributes
    ----------
    name : str
        Name of the block which will be used to write the BNGL text
    comment : (str, str)
        comment at the begin {block} or end {block} statements, tuple
    items : OrderedDict
        all the model objects in the block
    _changes : OrderedDict
        a dictionary to keep track of all the changes done in a block
        after it is originally created
    _recompile : bool
        a tag that tells a potential future simulator if the model
        needs to be recompiled. TODO: has to be computed from _changes
        property upon get request.

    Methods
    -------
    reset_compilation_tags()
        resets _recompile and _changes tags for the block
    add_item((name,value))
        sets self.item[name] = value to add a particular model object
        into a block
    add_items(item_list)
        loops over every element in the list and uses add_item on it
    gen_string()
        for every block this method generates the BNGL string of the
        block. it has to be overwritten for each block.
    """

    def __init__(self) -> None:
        self.name = "ModelBlock"
        self.comment = (None, None)
        self._changes = OrderedDict()
        self._recompile = False
        self.items = OrderedDict()

    def __str__(self) -> str:
        return self.gen_string()

    def __len__(self) -> int:
        return len(self.items)

    def __repr__(self) -> str:
        # overwrites what the class representation
        # shows the items in the model block in
        # say ipython
        repr_str = "{} block with {} item(s): {}".format(
            self.name, len(self.items), list([i.name for i in self.items.values()])
        )
        return repr_str

    def __getitem__(self, key):
        if isinstance(key, int):
            # get the item in order
            return list(self.items.keys())[key]
        return self.items[key]

    def __setitem__(self, key, value) -> None:
        self.items[key] = value

    def __delitem__(self, key) -> None:
        if key in self.items:
            self.items.pop(key)
        else:
            print("Item {} not found".format(key))

    def __iter__(self):
        return self.items.keys().__iter__()

    def __contains__(self, key) -> bool:
        return key in self.items

    # TODO: Think extensively how this is going to work
    def __setattr__(self, name, value) -> None:
        changed = False
        if hasattr(self, "items"):
            if name in self.items.keys():
                try:
                    new_value = float(value)
                    changed = True
                    self.items[name] = new_value
                except:
                    self.items[name] = value
                if changed:
                    self._changes[name] = new_value
                    self.__dict__[name] = new_value
        else:
            self.__dict__[name] = value

    def gen_string(self) -> str:
        # each block can have a comment at the start
        if self.comment[0] is not None:
            block_lines = ["\nbegin {} #{}".format(self.name, self.comment[0])]
        else:
            block_lines = ["\nbegin {}".format(self.name)]
        # now we just loop over lines
        for item in self.items.keys():
            block_lines.append(self.items[item].print_line())
        # each block can have a comment at the start
        if self.comment[1] is not None:
            block_lines.append("end {} #{}\n".format(self.name, self.comment[1]))
        else:
            block_lines.append("end {}\n".format(self.name))
        # join everything with new lines
        return "\n".join(block_lines)

    def reset_compilation_tags(self) -> None:
        # TODO: Make these properties such that it checks each
        # item for changes/recompile tags
        # for item in self.items:
        #     self.items[item]._recompile = False
        #     self.items[item]._changes = {}
        self._changes = OrderedDict()
        self._recompile = False

    def add_item(self, item_tpl) -> None:
        # TODO: try adding evaluation of the parameter here
        # for the future, in case we want people to be able
        # to adjust the math
        # TODO: Error handling, some names will definitely break this
        name, value = item_tpl
        # allow for empty addition, uses index
        if name is None:
            name = len(self.items)
        # set the line
        self.items[name] = value
        # if the name is a string, try adding as an attribute
        if isinstance(name, str):
            try:
                setattr(self, name, value)
            except:
                print("can't set {} to {}".format(name, value))
                pass
        # we just added an item to a block, let's assume we need
        # to recompile if we have a compiled simulator
        self._recompile = True

    def add_items(self, item_list) -> None:
        for item in item_list:
            self.add_item(item)


class ParameterBlock(ModelBlock):
    """
    Parameter block object, subclass of ModelBlock.

    Methods
    -------
    add_parameter(name, value, expr=None)
        adds a parameter by making a new Parameter object and passing
        the args/kwargs to its initialization.
    """

    def __init__(self) -> None:
        super().__init__()
        self.name = "parameters"

    def __setattr__(self, name, value) -> None:
        changed = False
        if hasattr(self, "items"):
            if name in self.items:
                if isinstance(value, Parameter):
                    # New parameter object
                    changed = True
                    self.items[name] = value
                elif isinstance(value, str):
                    # A new expression
                    if self.items[name]["value"] != value:
                        changed = True
                        self.items[name]["value"] = value
                        self.items[name].write_expr = True
                else:
                    try:
                        # try a new value, we need to make sure
                        # to stop printing out the expression
                        value = float(value)
                        if self.items[name]["value"] != value:
                            changed = True
                            self.items[name]["value"] = value
                            self.items[name].write_expr = False
                    except:
                        print(
                            "can't set parameter {} to {}".format(
                                self.items[name]["name"], value
                            )
                        )
                if changed:
                    self._changes[name] = value
                    self.__dict__[name] = value
            else:
                self.__dict__[name] = value
        else:
            self.__dict__[name] = value

    def add_parameter(self, *args, **kwargs) -> None:
        p = Parameter(*args, **kwargs)
        self.add_item((p.name, p))


class CompartmentBlock(ModelBlock):
    """
    Compartment block object, subclass of ModelBlock.

    Methods
    -------
    add_compartment(name, dim, size, outside=None)
        adds a compartment by making a new Compartment object and passing
        the args/kwargs to its initialization.
    """

    def __init__(self) -> None:
        super().__init__()
        self.name = "compartments"

    def __setattr__(self, name, value) -> None:
        changed = False
        if hasattr(self, "items"):
            if name in self.items:
                if isinstance(value, Compartment):
                    changed = True
                    self.items[name] = value
                elif isinstance(value, str):
                    if self.items[name]["name"] != value:
                        changed = True
                        self.items[name]["name"] = value
                else:
                    try:
                        value = float(value)
                        if self.items[name]["size"] != value:
                            changed = True
                            self.items[name]["size"] = value
                    except:
                        print(
                            "can't set compartment {} to {}".format(
                                self.items[name]["name"], value
                            )
                        )
                if changed:
                    self._changes[name] = value
                    self.__dict__[name] = value
            else:
                self.__dict__[name] = value
        else:
            self.__dict__[name] = value

    def add_compartment(self, *args, **kwargs) -> None:
        c = Compartment(*args, **kwargs)
        self.add_item((c.name, c))


class ObservableBlock(ModelBlock):
    """
    Observable block object, subclass of ModelBlock.

    Methods
    -------
    add_observable(name, otype, patterns=[])
        adds an observable by making a new Observable object and passing
        the args/kwargs to its initialization.
    """

    def __init__(self) -> None:
        super().__init__()
        self.name = "observables"

    def __setattr__(self, name, value) -> None:
        changed = False
        if hasattr(self, "items"):
            if name in self.items:
                if isinstance(value, Observable):
                    changed = True
                    self.items[name] = value
                elif isinstance(value, str):
                    if self.items[name]["name"] != value:
                        changed = True
                        self.items[name]["name"] = value
                else:
                    print(
                        "can't set observable {} to {}".format(
                            self.items[name]["name"], value
                        )
                    )
                if changed:
                    self._changes[name] = value
                    self.__dict__[name] = value
            else:
                self.__dict__[name] = value
        else:
            self.__dict__[name] = value

    def add_observable(self, *args, **kwargs) -> None:
        o = Observable(*args, **kwargs)
        self.add_item((o.name, o))


class SpeciesBlock(ModelBlock):
    """
    Species block object, subclass of ModelBlock.

    Methods
    -------
    add_species(name, pattern=Pattern(), count=0)
        adds a species by making a new Species object and passing
        the args/kwargs to its initialization.
    """

    def __init__(self) -> None:
        super().__init__()
        self.name = "species"

    def __setattr__(self, name, value) -> None:
        changed = False
        if hasattr(self, "items"):
            if name in self.items:
                if isinstance(value, Species):
                    changed = True
                    self.items[name] = value
                elif isinstance(value, str):
                    if self.items[name]["name"] != value:
                        changed = True
                        self.items[name]["name"] = value
                else:
                    print(
                        "can't set species {} to {}".format(
                            self.items[name]["name"], value
                        )
                    )
                if changed:
                    self._changes[name] = value
                    self.__dict__[name] = value
            else:
                self.__dict__[name] = value
        else:
            self.__dict__[name] = value

    def add_species(self, *args, **kwargs) -> None:
        s = Species(*args, **kwargs)
        self.add_item((None, s))


class MoleculeTypeBlock(ModelBlock):
    """
    Molecule type block, subclass of ModelBlock.

    Methods
    -------
    add_molecule_type(name, name, components)
        adds a molecule type by making a new MoleculeType object and passing
        the args/kwargs to its initialization.
    """

    def __init__(self) -> None:
        super().__init__()
        self.name = "molecule types"

    def __setattr__(self, name, value) -> None:
        changed = False
        if hasattr(self, "items"):
            if name in self.items:
                if isinstance(value, MoleculeType):
                    changed = True
                    self.items[name] = value
                elif isinstance(value, str):
                    if self.items[name]["name"] != value:
                        changed = True
                        self.items[name]["name"] = value
                else:
                    print(
                        "can't set molecule type {} to {}".format(
                            self.items[name]["name"], value
                        )
                    )
                if changed:
                    self._changes[name] = value
                    self.__dict__[name] = value
            else:
                self.__dict__[name] = value
        else:
            self.__dict__[name] = value

    def add_molecule_type(self, name, components) -> None:
        mt = MoleculeType(name=name, components=components)
        self.add_item((name, mt))


class FunctionBlock(ModelBlock):
    """
    Function block object, subclass of ModelBlock.

    Methods
    -------
    add_function(name, name, expr, args=None)
        adds a function by making a new Function object and passing
        the args/kwargs to its initialization.
    """

    def __init__(self) -> None:
        super().__init__()
        self.name = "functions"

    def __setattr__(self, name, value) -> None:
        changed = False
        if hasattr(self, "items"):
            if name in self.items:
                if isinstance(value, Function):
                    changed = True
                    self.items[name] = value
                elif isinstance(value, str):
                    if self.items[name]["expr"] != value:
                        changed = True
                        self.items[name]["expr"] = value
                else:
                    print(
                        "can't set function {} to {}".format(
                            self.items[name]["name"], value
                        )
                    )
                if changed:
                    self._changes[name] = value
                    self.__dict__[name] = value
            else:
                self.__dict__[name] = value
        else:
            self.__dict__[name] = value

    def add_function(self, *args, **kwargs) -> None:
        f = Function(*args, **kwargs)
        self.add_item((f.name, f))


class RuleBlock(ModelBlock):
    """
    Rule block object, subclass of ModelBlock.

    Methods
    -------
    add_rule(name, name, reactants=[], products=[], rate_constants=())
        adds a rule by making a new Rule object and passing
        the args/kwargs to its initialization.
    consolidate_rules : None
        XML loading makes it so that reversible rules are split
        into two unidirectional rules. This find them and combines
        them into a single rule to correctly represent the original
        model rule.
    """

    def __init__(self) -> None:
        super().__init__()
        self.name = "reaction rules"

    def __setattr__(self, name, value) -> None:
        changed = False
        if hasattr(self, "items"):
            if name in self.items:
                if isinstance(value, Rule):
                    changed = True
                    self.items[name] = value
                elif isinstance(value, str):
                    if self.items[name]["name"] != value:
                        changed = True
                        self.items[name]["name"] = value
                else:
                    print(
                        "can't set rule {} to {}".format(
                            self.items[name]["name"], value
                        )
                    )
                if changed:
                    self._changes[name] = value
                    self.__dict__[name] = value
            else:
                self.__dict__[name] = value
        else:
            self.__dict__[name] = value

    def add_rule(self, *args, **kwargs) -> None:
        r = Rule(*args, **kwargs)
        self.add_item((r.name, r))

    def consolidate_rules(self) -> None:
        """
        Generated XML only has unidirectional rules
        and uses "_reverse_" tag to make bidirectional
        rules for NFSim. Take all the "_reverse_" tagged
        rules and convert them to bidirectional rules
        """
        delete_list = []
        for item_key in self.items:
            rxn_obj = self.items[item_key]
            if item_key.startswith("_reverse_"):
                # this is the reverse of another reaction
                reverse_of = item_key.replace("_reverse_", "")
                # ensure we have the original
                if reverse_of in self.items:
                    # make bidirectional and add rate law
                    r1 = self.items[reverse_of].rate_constants[0]
                    r2 = rxn_obj.rate_constants[0]
                    self.items[reverse_of].set_rate_constants((r1, r2))
                    # mark reverse for deletion
                    delete_list.append(item_key)
        # delete items marked for deletion
        for del_item in delete_list:
            self.items.pop(del_item)


class ActionBlock(ModelBlock):
    """
    Action block object, subclass of ModelBlock.This is the one object
    that doesn't need a begin/end block tag to be in the model.

    Attributes
    ----------
    _action_list : list[str]
        list of supported action names

    Methods
    -------
    add_action(name, action_type=None, action_args=[])
        adds an action by making a new Action object and passing
        the args/kwargs to its initialization.
    clear_actions()
    """

    def __init__(self) -> None:
        super().__init__()
        self.name = "actions"
        AList = ActionList()
        self._action_list = AList.possible_types

    def __setattr__(self, name, value) -> None:
        self.__dict__[name] = value

    def add_action(self, action_type, action_args) -> None:
        """
        adds action, needs type as string and args as list of tuples
        (which preserve order) of (argument, value) pairs
        """
        if action_type in self._action_list:
            a = Action(action_type=action_type, action_args=action_args)
            self.add_item((action_type, a))
        else:
            print("Action type {} not valid".format(action_type))

    def clear_actions(self) -> None:
        self.items.clear()

    def gen_string(self) -> str:
        block_lines = []
        # we just loop over lines for actions
        for item in self.items.keys():
            block_lines.append(self.items[item].print_line())
        # join everything with new lines
        return "\n".join(block_lines)<|MERGE_RESOLUTION|>--- conflicted
+++ resolved
@@ -1,10 +1,7 @@
-<<<<<<< HEAD
 try:
     from typing import OrderedDict
 except ImportError:
     from collections import OrderedDict
-=======
->>>>>>> 68ccdb6b
 from .structs import Parameter, Compartment, Observable
 from .structs import MoleculeType, Species, Function
 from .structs import Rule, Action
